--- conflicted
+++ resolved
@@ -1,14 +1,8 @@
 ## Purpose
-<<<<<<< HEAD
-Explain the goal of this PR, if it addresses an existing issue be sure to link to it.
-Describe the big picture of your changes here, perhaps using a bullet list if multiple changes are done to accomplish a single goal.
-If it accomplishes multiple goals, it would be best to create separate PR's for each.
-=======
 <!-- Explain the goal of this PR, if it addresses an existing issue be sure to link to it.
 Describe the big picture of your changes here, perhaps using a bullet list if multiple changes are done to accomplish a single goal. -->
 
 <!-- List which issues you are addressing using "Closes #issue_id" -->
->>>>>>> ca594913
 
 ## Type of change
 <!-- What types of change is it?
